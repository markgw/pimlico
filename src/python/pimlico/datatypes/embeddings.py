"""
Datatypes to store embedding vectors, together with their words.

The main datatype here, :class:`Embeddings`, is the main datatype that should be used
for passing embeddings between modules.

We also provide a simple file collection datatype that stores the files used by
Tensorflow, for example, as input to the Tensorflow Projector.
Modules that need data in this format can use this datatype, which makes it
easy to convert from other formats.

"""
"""
.. todo::

   Add unittests for these datatypes.

"""
import os

from pimlico.core.dependencies.python import numpy_dependency
from pimlico.datatypes import PimlicoDatatype
from pimlico.datatypes.files import NamedFileCollection
from pimlico.utils.core import cached_property


class Vocab(object):
    """
    A single vocabulary item, used internally for collecting per-word frequency info. A simplified
    version of Gensim's ``Vocab``.

    """

    def __init__(self, word, index, count=0):
        self.word = word
        self.index = index
        self.count = count

    def __unicode__(self):
        return self.word

    def __str__(self):
        return self.word.encode("ascii", "replace")


class Embeddings(PimlicoDatatype):
    """
    Datatype to store embedding vectors, together with their words. Based on Gensim's ``KeyedVectors`` object,
    but adapted for use in Pimlico and so as not to depend on Gensim. (This means that this can be used
    more generally for storing embeddings, even when we're not depending on Gensim.)

    Provides a method to map to Gensim's ``KeyedVectors`` type for compatibility.

    Doesn't provide all of the functionality of ``KeyedVectors``, since the main purpose of this is for storage
    of vectors and other functionality, like similarity computations, can be provided by utilities or by
    direct use of Gensim.

    """
<<<<<<< HEAD
    datatype_name = "embeddings"

    def get_software_dependencies(self):
        return super(Embeddings, self).get_software_dependencies() + [numpy_dependency]

    def get_writer_software_dependencies(self):
        return super(Embeddings, self).get_writer_software_dependencies() + [numpy_dependency]

    class Reader:
        class Setup:
            def get_required_paths(self):
                return ["vectors.npy", "vocab.csv"]

        @cached_property
        def vectors(self):
            import numpy
            with open(os.path.join(self.data_dir, "vectors.npy"), "r") as f:
                return numpy.load(f)

        @cached_property
        def normed_vectors(self):
            import numpy
            vectors = self.vectors
            vectors /= numpy.sqrt((vectors ** 2.).sum(axis=1))[:, numpy.newaxis]
            return vectors

        @cached_property
        def vector_size(self):
            return self.vectors.shape[1]

        @cached_property
        def word_counts(self):
            import csv
            with open(os.path.join(self.data_dir, "vocab.csv"), "r") as f:
                reader = csv.reader(f)
                return [(row[0].decode("utf8"), int(row[1])) for row in reader]

        @cached_property
        def index2vocab(self):
            return [Vocab(word, i, count=count) for i, (word, count) in enumerate(self.word_counts)]

        @cached_property
        def index2word(self):
            return [v.word for v in self.index2vocab]

        @cached_property
        def vocab(self):
            # Build the vocab by indexing the vocab items (in index2word) by word
            return dict((v.word, v) for v in self.index2vocab)

        def __len__(self):
            return len(self.index2vocab)

        def word_vec(self, word):
            """
            Accept a single word as input.
            Returns the word's representation in vector space, as a 1D numpy array.

            """
            return self.word_vecs([word])

        def word_vecs(self, words):
            """
            Accept multiple words as input.
            Returns the words' representations in vector space, as a 1D numpy array.

            """
            try:
                word_ids = [self.vocab[w].index for w in words]
            except KeyError, e:
                raise KeyError("word not in vocabulary: {}".format(e))
            return self.vectors[word_ids]

        def to_keyed_vectors(self):
            from gensim.models.keyedvectors import KeyedVectors, Vocab as GensimVocab
            kvecs = KeyedVectors()
            index2vocab = [GensimVocab(word=v.word, count=v.count, index=v.index) for v in self.index2vocab]
            kvecs.vocab = dict((v.word, v) for v in index2vocab)
            kvecs.index2word = self.index2word
            kvecs.syn0 = self.vectors
            kvecs.vector_size = self.vector_size
            kvecs.init_sims()
            return kvecs

        def __getitem__(self, words):
            """
            Accept a single word or a list of words as input.

            If a single word: returns the word's representations in vector space, as
            a 1D numpy array.

            Multiple words: return the words' representations in vector space, as a
            2d numpy array: #words x #vector_size. Matrix rows are in the same order
            as in input.

            Example::

              >>> trained_model['office']
              array([ -1.40128313e-02, ...])

              >>> trained_model[['office', 'products']]
              array([ -1.40128313e-02, ...]
                    [ -1.70425311e-03, ...]
                     ...)

            """
            if isinstance(words, basestring):
                # allow calls like trained_model['office'], as a shorthand for trained_model[['office']]
                words = [words]
            return self.word_vecs(words)

        def __contains__(self, word):
            return word in self.vocab

    class Writer:
        required_tasks = ["vocab", "vectors"]

        def write_vectors(self, arr):
            """
            Write out vectors from a Numpy array
            """
            import numpy
            with open(os.path.join(self.data_dir, "vectors.npy"), "w") as f:
                numpy.save(f, arr)
            self.task_complete("vectors")

        def write_word_counts(self, word_counts):
            """
            Write out vocab from a list of words with counts.

            :param word_counts: list of (unicode, int) pairs giving each word and its count. Vocab indices are
                determined by the order of words
            """
            import csv
            with open(os.path.join(self.data_dir, "vocab.csv"), "w") as f:
                writer = csv.writer(f)
                for word, count in word_counts:
                    writer.writerow([unicode(word).encode("utf8"), str(count)])
            self.task_complete("vocab")

        def write_vocab_list(self, vocab_items):
            """
            Write out vocab from a list of vocab items (see ``Vocab``).

            :param vocab_items: list of ``Vocab``s
            """
            self.write_word_counts([(v.word, v.count) for v in vocab_items])

        def write_keyed_vectors(self, *kvecs):
            """
            Write both vectors and vocabulary straight from Gensim's ``KeyedVectors`` data structure.
            Can accept multiple objects, which will then be concatenated in the output.

            """
            import numpy
            if len(kvecs) > 1:
                vecs = numpy.vstack(tuple(kv.syn0 for kv in kvecs))
            else:
                vecs = kvecs[0].syn0
            self.write_vectors(vecs)
            self.write_word_counts([(w, kv.vocab[w].count) for kv in kvecs for w in kv.index2word])
=======
    def __init__(self, base_dir, pipeline, **kwargs):
        super(Embeddings, self).__init__(base_dir, pipeline, **kwargs)

    @cached_property
    def vectors(self):
        import numpy
        with open(os.path.join(self.data_dir, "vectors.npy"), "r") as f:
            return numpy.load(f)

    @cached_property
    def normed_vectors(self):
        import numpy
        vectors = self.vectors
        vectors /= numpy.sqrt((vectors ** 2.).sum(axis=1))[:, numpy.newaxis]
        return vectors

    @cached_property
    def vector_size(self):
        return self.vectors.shape[1]

    @cached_property
    def word_counts(self):
        import csv
        with open(os.path.join(self.data_dir, "vocab.csv"), "r") as f:
            reader = csv.reader(f)
            return [(row[0].decode("utf8"), int(row[1])) for row in reader]

    @cached_property
    def index2vocab(self):
        return [Vocab(word, i, count=count) for i, (word, count) in enumerate(self.word_counts)]

    @cached_property
    def index2word(self):
        return [v.word for v in self.index2vocab]

    @cached_property
    def vocab(self):
        # Build the vocab by indexing the vocab items (in index2word) by word
        return dict((v.word, v) for v in self.index2vocab)

    def __len__(self):
        return len(self.index2vocab)

    def word_vec(self, word):
        """
        Accept a single word as input.
        Returns the word's representation in vector space, as a 1D numpy array.

        """
        return self.word_vecs([word])

    def word_vecs(self, words):
        """
        Accept multiple words as input.
        Returns the words' representations in vector space, as a 1D numpy array.

        """
        try:
            word_ids = [self.vocab[w].index for w in words]
        except KeyError, e:
            raise KeyError("word not in vocabulary: {}".format(e))
        return self.vectors[word_ids]

    def to_keyed_vectors(self):
        from gensim.models.keyedvectors import KeyedVectors, Vocab as GensimVocab
        kvecs = KeyedVectors()
        index2vocab = [GensimVocab(word=v.word, count=v.count, index=v.index) for v in self.index2vocab]
        kvecs.vocab = dict((v.word, v) for v in index2vocab)
        kvecs.index2word = self.index2word
        kvecs.syn0 = self.vectors
        kvecs.vector_size = self.vector_size
        kvecs.init_sims()
        return kvecs

    def __getitem__(self, words):
        """
        Accept a single word or a list of words as input.

        If a single word: returns the word's representations in vector space, as
        a 1D numpy array.

        Multiple words: return the words' representations in vector space, as a
        2d numpy array: #words x #vector_size. Matrix rows are in the same order
        as in input.

        Example::

          >>> trained_model['office']
          array([ -1.40128313e-02, ...])

          >>> trained_model[['office', 'products']]
          array([ -1.40128313e-02, ...]
                [ -1.70425311e-03, ...]
                 ...)

        """
        if isinstance(words, basestring):
            # allow calls like trained_model['office'], as a shorthand for trained_model[['office']]
            words = [words]
        return self.word_vecs(words)

    def __contains__(self, word):
        return word in self.vocab


class EmbeddingsWriter(PimlicoDatatypeWriter):
    def __init__(self, base_dir, **kwargs):
        super(EmbeddingsWriter, self).__init__(base_dir, **kwargs)
        self.require_tasks("vocab", "vectors")

    def write_vectors(self, arr):
        """
        Write out vectors from a Numpy array
        """
        import numpy
        with open(os.path.join(self.data_dir, "vectors.npy"), "w") as f:
            numpy.save(f, arr)
        self.task_complete("vectors")

    def write_word_counts(self, word_counts):
        """
        Write out vocab from a list of words with counts.

        :param word_counts: list of (unicode, int) pairs giving each word and its count. Vocab indices are
            determined by the order of words
        """
        import csv
        with open(os.path.join(self.data_dir, "vocab.csv"), "w") as f:
            writer = csv.writer(f)
            for word, count in word_counts:
                writer.writerow([unicode(word).encode("utf8"), str(count)])
        self.task_complete("vocab")

    def write_vocab_list(self, vocab_items):
        """
        Write out vocab from a list of vocab items (see `Vocab`).

        :param vocab_items: list of `Vocab` s
        """
        self.write_word_counts([(v.word, v.count) for v in vocab_items])

    def write_keyed_vectors(self, *kvecs):
        """
        Write both vectors and vocabulary straight from Gensim's ``KeyedVectors`` data structure.
        Can accept multiple objects, which will then be concatenated in the output.

        """
        import numpy
        if len(kvecs) > 1:
            vecs = numpy.vstack(tuple(kv.syn0 for kv in kvecs))
        else:
            vecs = kvecs[0].syn0
        self.write_vectors(vecs)
        self.write_word_counts([(w, kv.vocab[w].count) for kv in kvecs for w in kv.index2word])
>>>>>>> cfded533


class TSVVecFiles(NamedFileCollection):
    """
    Embeddings stored in TSV files. This format is used by Tensorflow and can be used, for example,
    as input to the Tensorflow Projector.

    It's just a TSV file with each vector on a row, and another metadata TSV file with the
    names associated with the points and the counts. The counts are not necessary, so the metadata
    can be written without them if necessary.

    """
    datatype_name = "tsv_vec_files"

    def __init__(self, *args, **kwargs):
        super(TSVVecFiles, self).__init__(["embeddings.tsv", "metadata.tsv"], *args, **kwargs)

    class Reader:
        def get_embeddings_data(self):
            return self.read_file(self.filenames[0])

        def get_embeddings_metadata(self):
            return self.read_file(self.filenames[1])

    class Writer:
        def write_vectors(self, array):
            import csv

            with open(self.get_absolute_path(self.filenames[0]), "w") as f:
                writer = csv.writer(f, dialect="excel-tab")
                # Write each row
                for vec in array:
                    writer.writerow([str(val) for val in vec])
            self.file_written(self.filenames[0])

        def write_vocab_with_counts(self, word_counts):
            import csv

            with open(self.get_absolute_path(self.filenames[1]), "w") as f:
                writer = csv.writer(f, dialect="excel-tab")
                writer.writerow(["Word", "Count"])
                for word, count in word_counts:
                    writer.writerow([unicode(word).encode("utf-8"), str(count)])
            self.file_written(self.filenames[1])

        def write_vocab_without_counts(self, words):
            import csv

            with open(self.get_absolute_path(self.filenames[1]), "w") as f:
                writer = csv.writer(f, dialect="excel-tab")
                writer.writerow(["Word"])
                for word in words:
                    writer.writerow([unicode(word).encode("utf-8")])
            self.file_written(self.filenames[1])<|MERGE_RESOLUTION|>--- conflicted
+++ resolved
@@ -10,12 +10,6 @@
 easy to convert from other formats.
 
 """
-"""
-.. todo::
-
-   Add unittests for these datatypes.
-
-"""
 import os
 
 from pimlico.core.dependencies.python import numpy_dependency
@@ -56,7 +50,6 @@
     direct use of Gensim.
 
     """
-<<<<<<< HEAD
     datatype_name = "embeddings"
 
     def get_software_dependencies(self):
@@ -218,162 +211,6 @@
                 vecs = kvecs[0].syn0
             self.write_vectors(vecs)
             self.write_word_counts([(w, kv.vocab[w].count) for kv in kvecs for w in kv.index2word])
-=======
-    def __init__(self, base_dir, pipeline, **kwargs):
-        super(Embeddings, self).__init__(base_dir, pipeline, **kwargs)
-
-    @cached_property
-    def vectors(self):
-        import numpy
-        with open(os.path.join(self.data_dir, "vectors.npy"), "r") as f:
-            return numpy.load(f)
-
-    @cached_property
-    def normed_vectors(self):
-        import numpy
-        vectors = self.vectors
-        vectors /= numpy.sqrt((vectors ** 2.).sum(axis=1))[:, numpy.newaxis]
-        return vectors
-
-    @cached_property
-    def vector_size(self):
-        return self.vectors.shape[1]
-
-    @cached_property
-    def word_counts(self):
-        import csv
-        with open(os.path.join(self.data_dir, "vocab.csv"), "r") as f:
-            reader = csv.reader(f)
-            return [(row[0].decode("utf8"), int(row[1])) for row in reader]
-
-    @cached_property
-    def index2vocab(self):
-        return [Vocab(word, i, count=count) for i, (word, count) in enumerate(self.word_counts)]
-
-    @cached_property
-    def index2word(self):
-        return [v.word for v in self.index2vocab]
-
-    @cached_property
-    def vocab(self):
-        # Build the vocab by indexing the vocab items (in index2word) by word
-        return dict((v.word, v) for v in self.index2vocab)
-
-    def __len__(self):
-        return len(self.index2vocab)
-
-    def word_vec(self, word):
-        """
-        Accept a single word as input.
-        Returns the word's representation in vector space, as a 1D numpy array.
-
-        """
-        return self.word_vecs([word])
-
-    def word_vecs(self, words):
-        """
-        Accept multiple words as input.
-        Returns the words' representations in vector space, as a 1D numpy array.
-
-        """
-        try:
-            word_ids = [self.vocab[w].index for w in words]
-        except KeyError, e:
-            raise KeyError("word not in vocabulary: {}".format(e))
-        return self.vectors[word_ids]
-
-    def to_keyed_vectors(self):
-        from gensim.models.keyedvectors import KeyedVectors, Vocab as GensimVocab
-        kvecs = KeyedVectors()
-        index2vocab = [GensimVocab(word=v.word, count=v.count, index=v.index) for v in self.index2vocab]
-        kvecs.vocab = dict((v.word, v) for v in index2vocab)
-        kvecs.index2word = self.index2word
-        kvecs.syn0 = self.vectors
-        kvecs.vector_size = self.vector_size
-        kvecs.init_sims()
-        return kvecs
-
-    def __getitem__(self, words):
-        """
-        Accept a single word or a list of words as input.
-
-        If a single word: returns the word's representations in vector space, as
-        a 1D numpy array.
-
-        Multiple words: return the words' representations in vector space, as a
-        2d numpy array: #words x #vector_size. Matrix rows are in the same order
-        as in input.
-
-        Example::
-
-          >>> trained_model['office']
-          array([ -1.40128313e-02, ...])
-
-          >>> trained_model[['office', 'products']]
-          array([ -1.40128313e-02, ...]
-                [ -1.70425311e-03, ...]
-                 ...)
-
-        """
-        if isinstance(words, basestring):
-            # allow calls like trained_model['office'], as a shorthand for trained_model[['office']]
-            words = [words]
-        return self.word_vecs(words)
-
-    def __contains__(self, word):
-        return word in self.vocab
-
-
-class EmbeddingsWriter(PimlicoDatatypeWriter):
-    def __init__(self, base_dir, **kwargs):
-        super(EmbeddingsWriter, self).__init__(base_dir, **kwargs)
-        self.require_tasks("vocab", "vectors")
-
-    def write_vectors(self, arr):
-        """
-        Write out vectors from a Numpy array
-        """
-        import numpy
-        with open(os.path.join(self.data_dir, "vectors.npy"), "w") as f:
-            numpy.save(f, arr)
-        self.task_complete("vectors")
-
-    def write_word_counts(self, word_counts):
-        """
-        Write out vocab from a list of words with counts.
-
-        :param word_counts: list of (unicode, int) pairs giving each word and its count. Vocab indices are
-            determined by the order of words
-        """
-        import csv
-        with open(os.path.join(self.data_dir, "vocab.csv"), "w") as f:
-            writer = csv.writer(f)
-            for word, count in word_counts:
-                writer.writerow([unicode(word).encode("utf8"), str(count)])
-        self.task_complete("vocab")
-
-    def write_vocab_list(self, vocab_items):
-        """
-        Write out vocab from a list of vocab items (see `Vocab`).
-
-        :param vocab_items: list of `Vocab` s
-        """
-        self.write_word_counts([(v.word, v.count) for v in vocab_items])
-
-    def write_keyed_vectors(self, *kvecs):
-        """
-        Write both vectors and vocabulary straight from Gensim's ``KeyedVectors`` data structure.
-        Can accept multiple objects, which will then be concatenated in the output.
-
-        """
-        import numpy
-        if len(kvecs) > 1:
-            vecs = numpy.vstack(tuple(kv.syn0 for kv in kvecs))
-        else:
-            vecs = kvecs[0].syn0
-        self.write_vectors(vecs)
-        self.write_word_counts([(w, kv.vocab[w].count) for kv in kvecs for w in kv.index2word])
->>>>>>> cfded533
 
 
 class TSVVecFiles(NamedFileCollection):
